--- conflicted
+++ resolved
@@ -1,6 +1,7 @@
 #!/usr/bin/env python3
-"""Created on 2024-05-12 20:52
-You will need to replace the elipses (...) with the correct classes and code.
+"""You will need to replace the elipses (...) with the correct classes and code.
+
+Created on 2024-05-12 20:52
 
 @author: Lev Velykoivanenko (lev.velykoivanenko@unil.ch)
 """
@@ -10,21 +11,12 @@
 from functools import cached_property
 from typing import Any
 
-<<<<<<< HEAD
 from ddsurveys.data_providers.bases import FormField, OAuthDataProvider
 
 # Import the required libraries to make this work
 from ddsurveys.data_providers.template_complex.data_category import ExampleDataCategory
 from ddsurveys.get_logger import get_logger
 from ddsurveys.variable_types import TVariableFunction
-=======
-from ...get_logger import get_logger
-from ...variable_types import TVariableFunction
-from ..bases import FormField, OAuthDataProvider
-
-# Import the required libraries to make this work
-from .data_category import ExampleDataCategory
->>>>>>> 07277046
 
 logger = get_logger(__name__)
 
@@ -64,12 +56,14 @@
 
     # In the functions below, update the elipses (...) with the correct classes and code.
     def __init__(self, **kwargs):
-        """Args:
-        client_id:
-        client_secret:
-        access_token:
-        refresh_token:
-        **kwargs:
+        """Initialization function.
+
+        Args:
+            client_id:
+            client_secret:
+            access_token:
+            refresh_token:
+            **kwargs:
         """
         super().__init__(**kwargs)
         # Declare the instance annotations for the API and OAuth clients
@@ -99,11 +93,7 @@
 
     def get_client_id(self) -> str: ...
 
-<<<<<<< HEAD
-    def request_token(self, code: str) -> dict[str, Any]: ...
-=======
     def request_token(self, data: dict[str, Any]) -> dict[str, Any]: ...
->>>>>>> 07277046
 
     def revoke_token(self, token: str) -> bool: ...
 
