--- conflicted
+++ resolved
@@ -1,9 +1,5 @@
 #!/usr/bin/env python3
-<<<<<<< HEAD
 """Created on 2023-05-23 14:01.
-=======
-"""Created on 2023-05-23 14:01
->>>>>>> 07277046
 
 @author: Lev Velykoivanenko (lev.velykoivanenko@unil.ch)
 @author: Stefan Teofanovic (stefan.teofanovic@heig-vd.ch)
@@ -41,13 +37,9 @@
 
 # TODO: stop using Enum attribute nomenclature and use attribute names that make sense
 class DataProvider(UIRegistry):
-<<<<<<< HEAD
     """Base class for data providers.
-=======
-    """Base class for data providers that provides common functionality for all data providers.
->>>>>>> 07277046
-
-    Thi class provides common functionality for all data providers.
+
+    This class provides common functionality for all data providers.
 
     Child classes should follow the same class layout to standardize the code base and
     to facilitate development.
@@ -259,20 +251,14 @@
                 f"'{self.__class__.__name__}' object does not have a defined function or a factory "
                 f"function to build a function for '{name}'"
             )
-            raise ValueError(
-                msg
-            )
+            raise ValueError(msg)
 
     @staticmethod
     def get_used_variables(
         project_builtin_variables=None, project_custom_variables=None
     ):
         """Returns a list of dicts containing the name and description of the project enabled variables
-<<<<<<< HEAD
         Used by the respondent page to display the variables used in the project.
-=======
-        Used by the respondent page to display the variables used in the project
->>>>>>> 07277046
         """
         used_variables = []
 
@@ -325,7 +311,6 @@
         return cls._all_data_categories[cls.name][data_category_name]
 
     @classmethod
-<<<<<<< HEAD
     def get_qualified_builtin_variable_dict(
         cls, builtin_variable: BuiltInVariable, data_category: DataCategory, type_: str
     ) -> QualifiedBuiltInVariableDict:
@@ -357,10 +342,6 @@
 
         This list adds the associated data provider and built-in variables for
         the data category.
-=======
-    def get_data_categories(cls) -> list[dict[str, Any]]:
-        """Get a list of data categories along with their associated data provider and built-in variables.
->>>>>>> 07277046
 
         Returns:
             list[dict[str, Any]]: A list of dictionaries, where each dictionary
@@ -496,9 +477,7 @@
                 f"'{self.__class__.__name__}' object does not have a defined function or a factory "
                 f"function to build a function for '{name}'"
             )
-            raise ValueError(
-                msg
-            )
+            raise ValueError(msg)
 
     def calculate_variables(
         self, project_builtin_variables: dict[str, Any], data: dict[str, Any]
