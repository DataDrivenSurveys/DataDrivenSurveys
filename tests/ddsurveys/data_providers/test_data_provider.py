#!/usr/bin/env python3

# test_data_provider.py
# (.venv) C:\UNIL\DataDrivenSurveys\ddsurveys>python -m pytest
from typing import TYPE_CHECKING

import pytest
from flask import Flask

from ddsurveys.data_providers.bases import DataProvider, OAuthDataProvider

# TODO: for some reason the directly imported classes are not initialized correctly, as if they were not registered.
from ddsurveys.data_providers.fitbit import FitbitDataProvider
from ddsurveys.data_providers.instagram import InstagramDataProvider

<<<<<<< HEAD
from ..utils.functions import (
    builtin_variable_to_qualname,
    custom_variable_to_qualname,
    generate_builtin_variables,
    generate_custom_variables,
)
from ..utils.mock_data import fitbit_mock_data, instagram_mock_data
=======

from ..utils.mock_data import fitbit_mock_functions, fitbit_mock_properties, instagram_mock_properties
from ..utils.functions import generate_builtin_variables, generate_custom_variables, variable_to_qualname, validate_url
>>>>>>> 07277046

if TYPE_CHECKING:
    from ddsurveys.typings.models import BuiltinVariableDict, CustomVariableDict

app = Flask(__name__)


REGISTERED_DATAPROVIDERS = list(DataProvider.get_registry().keys())


@pytest.mark.parametrize('provider_name', REGISTERED_DATAPROVIDERS)
def test_get_redirect_uri(provider_name, monkeypatch):
    """Test the get_redirect_uri method."""
    monkeypatch.setenv("FRONTEND_URL", "http://testurl.com")

    provider_class = DataProvider.get_class_by_value(provider_name.lower())

    # Check if the provider class is a subclass of OAuthDataProvider
    if issubclass(provider_class, OAuthDataProvider):
        assert provider_class.get_redirect_uri() == "http://testurl.com/dist/redirect/" + provider_name.lower(), f"The redirect URI for {provider_name} is incorrect."


VARIABLES = [
    {"enabled": True, "data_provider": "fitbit"},
    {"enabled": False, "data_provider": "fitbit"},
    {"enabled": False, "data_provider": "instagram"},
    {"enabled": True, "data_provider": "instagram"},
    {"enabled": True, "data_provider": "github"},
    {"enabled": False, "data_provider": "github"},
]

EXPECTED_RESULTS = {
    'Fitbit': [
        {"enabled": True, "data_provider": "fitbit"}
    ],
    'Instagram': [
        {"enabled": True, "data_provider": "instagram"}
    ],
    'GitHub': [
        {"enabled": True, "data_provider": "github"}
    ]
}

PARAMETERIZED_PROVIDERS = [
    (provider, EXPECTED_RESULTS[provider])
    for provider in REGISTERED_DATAPROVIDERS
    if provider in EXPECTED_RESULTS
]

@pytest.mark.parametrize(("provider_name", "expected_result"), PARAMETERIZED_PROVIDERS)
def test_select_relevant_variables(provider_name, expected_result):
    """Test the select_relevant_variables method."""
    # Access the data_provider fixture using the provider name.
    data_provider = DataProvider.get_class_by_value(provider_name.lower())()

    result = data_provider.select_relevant_variables(VARIABLES)
    assert result == expected_result, f"The {provider_name} DataProvider should return the expected variables."


"""
 Test the UI feeder methods.
 DataProvider.get_all_form_fields()
"""
def test_get_all_form_fields():
    """Validate the retrieval of all form fields for DataProviders."""
    # Retrieve the form fields using the superclass method
    data_provider_data = DataProvider.get_all_form_fields()

    # Define the required keys for the main structure, fields, and inside each field
    main_keys = ['app_required', 'fields', 'instructions', 'label', 'value']
    field_keys = ['helper_text', 'label', 'name', 'required', 'type']

    for provider_form in data_provider_data:
        # Check main structure
        provider_name = provider_form['value'].lower()

        for key in main_keys:
            assert key in provider_form, f"Key {key} missing in provider {provider_form.get('label', 'Unknown')}."
            if not isinstance(provider_form[key], bool):
                assert provider_form[key] is not None and provider_form[key] != '', f"Key {key} in provider {provider_form.get('label', 'Unknown')} has empty or None value."

        # Check if 'instructions' follow the expected pattern
        expected_instruction_pattern = f"api.ddsurveys.data_providers.{provider_name}.instructions.text"
        assert provider_form['instructions'] == expected_instruction_pattern, \
            f"Instructions pattern mismatch for provider {provider_name}. Expected: {expected_instruction_pattern}, Got: {provider_form['instructions']}."

        if provider_form['app_required']:
            # Check fields
            for field in provider_form['fields']:
                for f_key in field_keys:
                    assert f_key in field, f"Key {f_key} missing in field {field.get('name', 'Unknown')} of provider {provider_form.get('label', 'Unknown')}."
                    assert field[f_key], f"Key {f_key} in field {field.get('name', 'Unknown')} of provider {provider_form.get('label', 'Unknown')} has empty or None value."

                # Check if type is one of the known types, e.g., "text". Add more if needed.
                assert field['type'] in ['text'], f"Unknown field type {field['type']} in field {field.get('name', 'Unknown')} of provider {provider_form.get('label', 'Unknown')}."

                # Check if 'label' and 'helper_text' follow the expected pattern
                expected_label_pattern = f"api.ddsurveys.data_providers.{provider_name}.{field['name']}.label"
                expected_helper_pattern = f"api.ddsurveys.data_providers.{provider_name}.{field['name']}.helper_text"

                assert field['label'] == expected_label_pattern, \
                    f"Label pattern mismatch in field {field['name']} of provider {provider_name}. Expected: {expected_label_pattern}, Got: {field['label']}."

                assert field['helper_text'] == expected_helper_pattern, \
                    f"Helper text pattern mismatch in field {field['name']} of provider {provider_name}. Expected: {expected_helper_pattern}, Got: {field['helper_text']}."

"""
    Test the UI feeder methods.
    That the required form_fields for each data providers are present.
    Using parametrize to test all data providers.
"""
# Fields that are required for each DataProvider
# This dictionary is structured with the DataProvider name as the key and a list of required field names as the value
REQUIRED_FIELDS = {
    'Fitbit': ['client_id', 'client_secret'],
    'Instagram': ['client_id', 'client_secret']
    # ... Add other providers and their required fields as needed
}

@pytest.mark.parametrize('provider_name', REGISTERED_DATAPROVIDERS)
def test_data_provider_required_fields(provider_name):
    """Validate the required fields for each DataProvider.

    Checks that the required form fields for each data providers are present,
    well-defined, and have non-empty or non-None values.
    """
    form_fields = DataProvider.get_all_form_fields()
    lower_name = provider_name.lower()

    # Extract the data provider's fields from the list
    provider_data = next((item for item in form_fields if item["value"] == lower_name), None)

    assert provider_data, f"Missing data provider information for {provider_name}."

    provided_field_names = [field['name'] for field in provider_data['fields']]

    field_structure_keys = ['helper_text', 'label', 'name', 'required', 'type']

    for required_field in REQUIRED_FIELDS.get(provider_name, []):
        assert required_field in provided_field_names, f"Missing required field {required_field} for {provider_name}."

        # Check if the field is well-defined (i.e., has a non-empty or non-None value)
        field_data = next((field for field in provider_data['fields'] if field["name"] == required_field), None)
        assert field_data, f"Field {required_field} for {provider_name} is not well-defined."
        for key in field_structure_keys:
            assert key in field_data, f"Key {key} missing in field {required_field} of provider {provider_name}."
            assert field_data[key], f"Key {key} in field {required_field} of provider {provider_name} has empty or None value."



# Only need the provider_name from the registry for this test
@pytest.mark.parametrize("provider_name", REGISTERED_DATAPROVIDERS)
def test_builtin_variables(provider_name):
    """Testing the builtin variables of each registered data provider."""
    provider_class = DataProvider.get_class_by_value(provider_name.lower())
    data_provider = provider_class()  # Assuming you instantiate the class here

    builtin_variables: list[BuiltinVariableDict] = data_provider.get_builtin_variables()

    assert len(builtin_variables) > 0, f"{provider_name} should have at least one builtin variable."

    required_fields = [
        'label', 'name', 'description', 'data_type', 'category',
        'qualified_name', 'data_provider', 'test_value_placeholder',
        'info', 'type'
    ]

    for variable in builtin_variables:
        var_name = variable.get("name", "Unknown variable")  # Default to 'Unknown variable' if 'name' isn't present
        for field in required_fields:
            assert field in variable, f"Provider: {provider_name}, Variable: {var_name}, missing key: {field}."
            assert variable[field], f"Provider: {provider_name}, Variable: {var_name}, key: {field} has empty or None value."

        assert variable["type"] == "Builtin", "The type of the builtin variables should be builtin."
        assert variable["qualified_name"] == builtin_variable_to_qualname(variable), "The qualified name should be the data provider name concatenated with the variable name."
        assert variable["data_provider"] == provider_name.lower(), f"The data provider of the builtin variables should be {provider_name.lower()}."


@pytest.mark.parametrize(
<<<<<<< HEAD
    ("data_provider_class", "mock_properties", "expected_upload_data"),
    [
        (
            FitbitDataProvider,
            fitbit_mock_data,
=======
    "data_provider_class, mock_properties, mock_functions, expected_upload_data",
    [
        (
            FitbitDataProvider,
            fitbit_mock_properties,
            fitbit_mock_functions,
>>>>>>> 07277046
            {
                # Activities
                "dds.fitbit.builtin.activities.by_frequency1.exists": True,
                "dds.fitbit.builtin.activities.by_frequency1": "Walk",
                "dds.fitbit.builtin.activities.by_frequency2.exists": True,
                "dds.fitbit.builtin.activities.by_frequency2": "Sport",
                "dds.fitbit.builtin.activities.by_frequency3.exists": True,
                "dds.fitbit.builtin.activities.by_frequency3": "Outdoor Bike",
                "dds.fitbit.builtin.activities.by_frequency4.exists": False,
                "dds.fitbit.builtin.activities.by_frequency4": None,
                "dds.fitbit.builtin.activities.by_frequency5.exists": False,
                "dds.fitbit.builtin.activities.by_frequency5": None,

                # Account
                "dds.fitbit.builtin.account.creation_date.exists": True,
                "dds.fitbit.builtin.account.creation_date": "2018-05-05",
                "dds.fitbit.builtin.account.account_created_at_least_1_year_ago.exists": True,
                "dds.fitbit.builtin.account.account_created_at_least_1_year_ago": True,

                # ActiveMinutes
                "dds.fitbit.builtin.activeminutes.average_weekly_active_time_all_sources_last_6_months.exists": True,
                "dds.fitbit.builtin.activeminutes.average_weekly_active_time_all_sources_last_6_months": 29.5,
                "dds.fitbit.builtin.activeminutes.average_weekly_active_time_last_6_months.exists": True,
                "dds.fitbit.builtin.activeminutes.average_weekly_active_time_last_6_months": 120,
                "dds.fitbit.builtin.activeminutes.average_weekly_activity_time_last_6_months.exists": True,
                "dds.fitbit.builtin.activeminutes.average_weekly_activity_time_last_6_months": 120,
                "dds.fitbit.builtin.activeminutes.average_weekly_heart_zone_time_last_6_months.exists": True,
                "dds.fitbit.builtin.activeminutes.average_weekly_heart_zone_time_last_6_months": 120,

                # Daily
                "dds.fitbit.builtin.daily.highest_steps_last_6_months_date.exists": True,
                "dds.fitbit.builtin.daily.highest_steps_last_6_months_date": "2024-01-01",
                "dds.fitbit.builtin.daily.highest_steps_last_6_months_steps.exists": True,
                "dds.fitbit.builtin.daily.highest_steps_last_6_months_steps": 20000,

                # Steps
                "dds.fitbit.builtin.steps.average.exists": True,
                "dds.fitbit.builtin.steps.average": 8000,
                "dds.fitbit.builtin.steps.highest.exists": True,
                "dds.fitbit.builtin.steps.highest": 30123,

                # ... include all other expected key-value pairs here
            }
        ),
        (
            InstagramDataProvider,
            instagram_mock_properties,
            {},
            {
                "dds.instagram.builtin.media.media_count.exists": True,
                "dds.instagram.builtin.media.media_count": 1234,
                # ... include all other expected key-value pairs here
            }
        )
    ],
    ids=lambda param: param.name_lower if isinstance(param, type) and issubclass(param, DataProvider) else type(param).__name__
)
<<<<<<< HEAD
def test_data_extraction_builtin_variables(mocker, data_provider_class, mock_properties, expected_upload_data):
    """Test the data extraction of the builtin variables for multiple data providers."""
=======
def test_data_extraction_builtin_variables(
    mocker,
    data_provider_class,
    mock_properties,
    mock_functions,
    expected_upload_data
):
    """
    Test the data extraction of the builtin variables for multiple data providers.
    """
>>>>>>> 07277046
    ctx = app.app_context()
    ctx.push()

    data_provider_class = DataProvider.get_class_by_name(data_provider_class.__name__.replace("DataProvider", ""))

    # Mock the properties
    for prop, value in mock_properties.items():
        # Patch each property with a PropertyMock to return the desired value
        mocker.patch.object(data_provider_class, prop, new_callable=lambda: mocker.PropertyMock(return_value=value))

    # Mock the functions specified in daily_stats_params_responses
    for function_name, params_list in mock_functions.items():
        def side_effect(*args, **kwargs):
            for params in params_list:
                if (
                    ((len(args) == 0 and len(params["args"]) == 0) or (args == params["args"]))
                    and ((len(kwargs) == 0 and len(params["kwargs"]) == 0) or kwargs == params["kwargs"])
                ):
                    return params["return"]
            raise ValueError("No matching args/kwargs found for the mock.")

        mocker.patch.object(
            data_provider_class,
            function_name,
            side_effect=side_effect
        )

    data_provider_instance = data_provider_class()

    data_provider_name = data_provider_instance.name_lower

    builtin_variables: list[BuiltinVariableDict] = generate_builtin_variables(data_provider_name)
    custom_variables: list[CustomVariableDict] = generate_custom_variables(data_provider_name)

    data_to_upload = data_provider_instance.calculate_variables(
        project_builtin_variables=builtin_variables,
        project_custom_variables=custom_variables
    )

    # filters keys that contain .builtin
    builtin_data_to_upload = {k: v for k, v in data_to_upload.items() if ".builtin" in k}

    # filters keys that contain .custom
    custom_data_to_upload = {k: v for k, v in data_to_upload.items() if ".custom" in k}

    # count the number of attributes for each custom variable (2 times the number of attributes + the global .exists for the custom variable)
    custom_variables_attributes_count = sum([len(cv["cv_attributes"] * 2) for cv in custom_variables]) + len(custom_variables)

    assert len(builtin_data_to_upload) == len(builtin_variables) * 2, f"Check the total number of builtin variables to upload for {data_provider_name}, including .exists."
    assert len(custom_data_to_upload) == custom_variables_attributes_count, f"Check the total number of custom variables to upload for {data_provider_name}, including .exists."

    for variable in builtin_variables:
        qual_name: str = builtin_variable_to_qualname(variable)
        assert qual_name in data_to_upload, f"Check that the variable {qual_name} is in the data to upload for {data_provider_name}."
        assert f"{qual_name}.exists" in data_to_upload, f"Check that the variable {qual_name}.exists is in the data to upload for {data_provider_name}."

    for variable in custom_variables:
        for attribute in variable["cv_attributes"]:
            qual_name = custom_variable_to_qualname(variable, attribute)
            assert qual_name in data_to_upload, f"Check that the variable {qual_name} is in the data to upload for {data_provider_name}."
            assert f"{qual_name}.exists" in data_to_upload, f"Check that the variable {qual_name}.exists is in the data to upload for {data_provider_name}."

    # Asserting the data_to_upload values
    for key, expected_value in expected_upload_data.items():
        assert data_to_upload.get(key) == expected_value, f"For {data_provider_name}, {key} should be {expected_value}."

    ctx.pop()



@pytest.mark.parametrize("provider_name", REGISTERED_DATAPROVIDERS)
def test_get_used_variables(provider_name):
    """Test the get_used_variables method.

    This method is used to present the variables used in the project to the respondent.
    """
    project_buitin_variables = generate_builtin_variables(provider_name.lower())
    project_custom_variables = generate_custom_variables(provider_name.lower())

    used_variables = DataProvider.get_used_variables(
        project_builtin_variables=project_buitin_variables,
        project_custom_variables=project_custom_variables
    )

    for used_variable in used_variables:

        variable = None

        if used_variable.get("type") == "Builtin":

            variable = next((v for v in project_buitin_variables if v.get("qualified_name") == used_variable.get("variable_name")), None)
            assert variable, f"Could not find the builtin variable {used_variable['variable_name']}."

            assert used_variable["data_provider"] == provider_name.lower(), f"The data provider of the used variables should be {provider_name}."

            qual_name = builtin_variable_to_qualname(variable)

            assert used_variable["variable_name"] == qual_name, f"Wrong qualified name for the used variable {used_variable['variable_name']}."

            assert len(used_variable["description"]) > 0, "The description of the used variables should not be empty."


        if used_variable.get("type") == "Custom":
            # the last part of the qual name
            variable_name = used_variable.get("variable_name").split(".")[-1]
            variable = next((v for v in project_custom_variables if v.get("variable_name") == variable_name), None)

            assert variable, f"Could not find the custom variable {used_variable['variable_name']}."

            assert used_variable["data_provider"] == provider_name.lower(), f"The data provider of the used variables should be {provider_name}."

            assert used_variable["data"] is not None, "The data of the used variables should not be None."



        # must have "data_origin" that is an array of at least one element
        assert variable["data_origin"] and len(variable["data_origin"]) > 0, f"Missing data origin for the used variable {used_variable['variable_name']}."

        # each data origin must have an "enpoint" and "documentation" specified and each must be a valid url
        for data_origin in variable["data_origin"]:
            assert data_origin["documentation"], f"Missing documentation for the used variable {used_variable['variable_name']}."



"""
def test_get_the_github_token_from_refresh_token():


    client_id = "Iv1.8227a9c24d394f95"
    client_secret = "de1c6b38f695ae296cf32b1a1d679b2f2b0bf2a7"
    access_token = "ghu_MPbyRZiwpQQJcFJ4xwYUcHMYaADREF28DtH9"
    refresh_token = "ghr_PUUXjkWS1uS3XKiyZjZx8FCHxts6Rmo7p5r015mBLkCYpsrTdZTEYCXf3EnqhBXRajH2vq4JKz96"

    auth = Auth.Token(access_token)
    g = Github(auth=auth)

    user = g.get_user()

    orgs = user.get_orgs()
    repos = user.get_repos()
    stared = user.get_starred()

    for org in orgs:
        print(org.login)

    # Convert organizations into a list of dictionaries
    # orgs_list = [{"login": org.login, "description": org.description, "url": org.url} for org in orgs]

    # Convert repositories into a list of dictionaries
    repos_list = [{
        "name": repo.name,
        "description": repo.description,
        "url": repo.html_url,
        "owner": repo.owner.login,
        "forks_count": repo.forks_count,
        "has_wiki": repo.has_wiki,
        "open_issues_count": repo.open_issues_count,
        "stargazers_count": repo.stargazers_count
    } for repo in repos]



    # Convert starred repositories into a list of dictionaries
    starred_list = [{"name": star.name, "description": star.description, "url": star.html_url, "stars": star.stargazers_count} for star in stared]


    # Get the access token object
    token = g._Github__requester._Requester__oauth_token
"""<|MERGE_RESOLUTION|>--- conflicted
+++ resolved
@@ -13,19 +13,14 @@
 from ddsurveys.data_providers.fitbit import FitbitDataProvider
 from ddsurveys.data_providers.instagram import InstagramDataProvider
 
-<<<<<<< HEAD
 from ..utils.functions import (
     builtin_variable_to_qualname,
     custom_variable_to_qualname,
     generate_builtin_variables,
     generate_custom_variables,
+    validate_url,
 )
-from ..utils.mock_data import fitbit_mock_data, instagram_mock_data
-=======
-
 from ..utils.mock_data import fitbit_mock_functions, fitbit_mock_properties, instagram_mock_properties
-from ..utils.functions import generate_builtin_variables, generate_custom_variables, variable_to_qualname, validate_url
->>>>>>> 07277046
 
 if TYPE_CHECKING:
     from ddsurveys.typings.models import BuiltinVariableDict, CustomVariableDict
@@ -75,7 +70,7 @@
     if provider in EXPECTED_RESULTS
 ]
 
-@pytest.mark.parametrize(("provider_name", "expected_result"), PARAMETERIZED_PROVIDERS)
+@pytest.mark.parametrize("provider_name, expected_result", PARAMETERIZED_PROVIDERS)
 def test_select_relevant_variables(provider_name, expected_result):
     """Test the select_relevant_variables method."""
     # Access the data_provider fixture using the provider name.
@@ -205,20 +200,12 @@
 
 
 @pytest.mark.parametrize(
-<<<<<<< HEAD
-    ("data_provider_class", "mock_properties", "expected_upload_data"),
-    [
-        (
-            FitbitDataProvider,
-            fitbit_mock_data,
-=======
     "data_provider_class, mock_properties, mock_functions, expected_upload_data",
     [
         (
             FitbitDataProvider,
             fitbit_mock_properties,
             fitbit_mock_functions,
->>>>>>> 07277046
             {
                 # Activities
                 "dds.fitbit.builtin.activities.by_frequency1.exists": True,
@@ -276,10 +263,6 @@
     ],
     ids=lambda param: param.name_lower if isinstance(param, type) and issubclass(param, DataProvider) else type(param).__name__
 )
-<<<<<<< HEAD
-def test_data_extraction_builtin_variables(mocker, data_provider_class, mock_properties, expected_upload_data):
-    """Test the data extraction of the builtin variables for multiple data providers."""
-=======
 def test_data_extraction_builtin_variables(
     mocker,
     data_provider_class,
@@ -290,7 +273,6 @@
     """
     Test the data extraction of the builtin variables for multiple data providers.
     """
->>>>>>> 07277046
     ctx = app.app_context()
     ctx.push()
 
