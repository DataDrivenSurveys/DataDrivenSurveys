--- conflicted
+++ resolved
@@ -56,7 +56,7 @@
 
 
 @pytest.mark.parametrize(
-    ("label", "filters", "selection", "expected_attribute_value"),
+    "label, filters, selection, expected_attribute_value",
     get_scenarios(),
     ids=[scenario[0] for scenario in get_scenarios()]
 )
@@ -82,12 +82,8 @@
     ctx = app.app_context()
     ctx.push()
 
-<<<<<<< HEAD
-    mocker.patch.object(FitbitDataProvider, 'activity_logs', new_callable=mocker.PropertyMock, return_value=fitbit_mock_data["activity_logs"])
-=======
 
     mocker.patch.object(FitbitDataProvider, 'activity_logs', new_callable=mocker.PropertyMock, return_value=fitbit_mock_properties["activity_logs"])
->>>>>>> 07277046
 
     # get all the attributes of the Activities class as dict
     activity = Activities.to_dict()
@@ -116,9 +112,6 @@
                 if expected_value is None: # Random selection on multiple rows
                     return
 
-                if str(expected_value) != str(value):
-                    pass
-
                 assert str(value) == str(expected_value), f"Expected value for key '{key}' is {expected_value}, but got {value}"
                 return
         msg = f"No key ending with '{key_suffix}' found in the data_to_upload dictionary."
@@ -132,7 +125,7 @@
 
 
 @pytest.mark.parametrize(
-    ("label", "filters", "selection", "expected_attribute_value"),
+    "label, filters, selection, expected_attribute_value",
     get_scenarios(),
     ids=[scenario[0] for scenario in get_scenarios()]
 )
